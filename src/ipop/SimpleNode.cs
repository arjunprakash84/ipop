--- conflicted
+++ resolved
@@ -1,26 +1,11 @@
 using System;
-<<<<<<< HEAD
-=======
 using Brunet;
->>>>>>> adbbfe2a
 using System.IO;
 using System.Collections;
 using System.Xml;
 using System.Xml.Serialization;
 using System.Net;
 
-<<<<<<< HEAD
-using Brunet;
-using Brunet.Dht;
-using Brunet.Coordinate;
-
-
-#if IPOP_LOG
-using log4net;
-using log4net.Config;
-#endif
-=======
->>>>>>> adbbfe2a
 
 
 /* The SimpleNode just works for a p2p router
@@ -104,20 +89,6 @@
 
       //Here is where we connect to some well-known Brunet endpoints
       tmp_node.RemoteTAs = RemoteTAs;
-<<<<<<< HEAD
-
-      //following line of code enables DHT support inside the SimpleNode
-      Dht dht = null;
-      if (config.dht_media == null || config.dht_media.Equals("disk")) {
-        dht = new Dht(tmp_node, EntryFactory.Media.Disk);
-      } else if (config.dht_media.Equals("memory")) {
-	dht = new Dht(tmp_node, EntryFactory.Media.Memory);
-      }	
-      NCService nc = new NCService();
-      nc.InstallOnNode(tmp_node);
-
-=======
->>>>>>> adbbfe2a
       System.Console.WriteLine("Calling Connect");
       tmp_node.Connect();
       while(true) System.Threading.Thread.Sleep(1000*60*60);
